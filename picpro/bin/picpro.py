#!/usr/bin/python
"""Main entry-point into the 'pic_k150_programmer' CLI application.

The picpro3 provides a simple program-level and command-line-level interface to the PIC programmers made by kitsrus.com. (K150 and compatible)

License: GPL2
Website: https://gitlab.salamek.cz/sadam/pic_k150_programmer.git

Command details:
    program             Program PIC chip.
    verify              Verify PIC flash.
    dump                Dump PIC data as binary.
    erase               Erase PIC.
    chip_info           Prints chip info as JSON in terminal.
    hex_info            Prints information about hexfile.
    programmer_info     Print information about your programmer.
    read_chip_config    Read config from chip.
    chipdata_migrate    Migrate chip data to new format.

Usage:
    picpro program -p PORT -i HEX_FILE -t PIC_TYPE [--id=PIC_ID] [--fuse=FUSE_NAME:FUSE_VALUE...] [--icsp]
    picpro verify -p PORT -i HEX_FILE -t PIC_TYPE [--icsp]
    picpro erase -p PORT -t PIC_TYPE [--icsp]
    picpro dump <mem_type> -p PORT -o HEX_FILE -t PIC_TYPE [--icsp] [--binary]
    picpro chip_info [<PIC_TYPE>]
    picpro read_chip_config -p PORT -t PIC_TYPE [--icsp]
    picpro hex_info <HEX_FILE> <PIC_TYPE>
    picpro programmer_info -p PORT
    picpro decode_fuses <fuses> -t PIC_TYPE
    picpro chipdata_migrate
    picpro (-h | --help)
    picpro (-v | --version)


Options:
    --icsp                           Enable ISCP programming.
    --fuse=FUSE_NAME:FUSE_VALUE      Set fuse value directly.
    --id=PIC_ID                      Set PIC id to be programmed in pic HEX format.
    -p PORT --port=PORT              Set serial port where programmer is connected.
    -t PIC_TYPE --pic_type=PIC_TYPE  Pic type you are programming/reading.
    -i HEX_FILE --hex_file=HEX_FILE  Hex file to flash or to read.
    -o HEX_FILE --hex_file=HEX_FILE  Hex file to write.
    --binary                         Input/Output file is in binary.
    -v --version                     Display version info
"""

import os.path
import sys
import signal
import json
from functools import wraps
from typing import Optional, Callable, Any, Dict
from pathlib import Path

import yaml
from intelhex import IntelHex
from docopt import docopt
from yaml import ScalarNode

from picpro.ChipInfoReader import ChipInfoReader
from picpro.ChipInfoEntry import ChipInfoEntry
from picpro.FlashData import FlashData
from picpro.exceptions import FuseError, InvalidResponseError
from picpro.protocol.ChipConfig import ChipConfig
from picpro.protocol.IProgrammingInterface import IProgrammingInterface
from picpro.tools import swab_bytes
from picpro.protocol.p18a.Connection import Connection
from picpro import __version__
import picpro as app_root

APP_ROOT_FOLDER = os.path.abspath(os.path.dirname(app_root.__file__))

OPTIONS = docopt(__doc__)

if OPTIONS['--version']:
    print(__version__)
    sys.exit(0)


def command(name: Optional[str] = None) -> Callable:
    """Decorator that registers the chosen command/function.

    If a function is decorated with @command but that function name is not a valid "command" according to the docstring,
    a KeyError will be raised, since that's a bug in this script.

    If a user doesn't specify a valid command in their command line arguments, the above docopt(__doc__) line will print
    a short summary and call sys.exit() and stop up there.

    If a user specifies a valid command, but for some reason the developer did not register it, an AttributeError will
    raise, since it is a bug in this script.

    Finally, if a user specifies a valid command and it is registered with @command below, then that command is "chosen"
    by this decorator function, and set as the attribute `chosen`. It is then executed below in
    `if __name__ == '__main__':`.

    Positional arguments:
    func -- the function to decorate
    """

    def function_wrap(func: Callable) -> Callable:

        @wraps(func)
        def wrapped() -> Callable:
            return func()

        command_name = name if name else func.__name__

        # Register chosen function.
        if command_name not in OPTIONS:
            raise KeyError('Cannot register {}, not mentioned in docstring/docopt.'.format(command_name))
        if OPTIONS[command_name]:
            command.chosen = func  # type: ignore

        return wrapped

    return function_wrap


def _find_chip_data() -> Path:
    path_list = [
        os.path.abspath(os.path.join(APP_ROOT_FOLDER, '..', 'usr', 'share', 'picpro', 'chipdata.cid')),
        os.path.join('/', 'usr', 'share', 'picpro', 'chipdata.cid'),
        os.path.join(APP_ROOT_FOLDER, 'chipdata.cid')
    ]

    if os.name == 'nt':
        local_app_data = os.getenv('LOCALAPPDATA')
        if local_app_data:
            # windows path
            path_list.append(os.path.abspath(os.path.join(local_app_data, 'picpro', 'chipdata.cid')))

    chip_data_files = [f for f in path_list if os.path.exists(f)]

    if len(chip_data_files) == 0:
        raise ValueError("File 'chipdata.cid' was not found in any search path.")

    return Path(chip_data_files[0])


def _verify_pipeline(
        programming_interface: IProgrammingInterface,
        chip_info_entry: ChipInfoEntry,
        flash_data: FlashData
) -> bool:
    # Verify programmed data.
    # Behold, my godlike powers of verification:
    print('Verifying ROM.')
    pic_rom_data = programming_interface.read_rom()
    verification_result = True

    if pic_rom_data == flash_data.rom_data:
        print('ROM verified.')
    else:
        no_of_zeros = pic_rom_data.count(b'\x00')
        pic_rom_data_len = len(pic_rom_data)
        if chip_info_entry.cal_word:
            is_maybe_locked = pic_rom_data_len - 2 == no_of_zeros
        else:
            is_maybe_locked = pic_rom_data_len == no_of_zeros

        print('ROM verification failed.')
        if is_maybe_locked:
            print('Maybe ROM is locked for reading?')
        verification_result = False

    if chip_info_entry.has_eeprom:
        print('Verifying EEPROM.')
        pic_eeprom_data = programming_interface.read_eeprom()
        if pic_eeprom_data == flash_data.eeprom_data:
            print('EEPROM verified.')
        else:
            print('{} {} ({})'.format(pic_eeprom_data.hex(), flash_data.eeprom_data.hex(), len(flash_data.eeprom_data)))
            print('EEPROM verification failed.')
            verification_result = False

    return verification_result


def _print_chip_config(chip_config: ChipConfig, chip_info_entry: ChipInfoEntry) -> None:
    print('Chip ID: {} ({})'.format(chip_config.chip_id, hex(chip_config.chip_id)))
    print('ID:      {}'.format(chip_config.id.hex()))
    print('CAL:     {}'.format(chip_config.calibrate))
    print('Fuses:')
    for name, value in chip_info_entry.decode_fuse_data(chip_config.fuses).items():
        print('    {} = {}'.format(name, value))


@command()
def program() -> None:
    fuses = {}
    for fuse_cmd in OPTIONS['--fuse']:
        fuse_name, fuse_value = fuse_cmd.split(':')
        fuses[fuse_name] = fuse_value

    hex_file = Path(OPTIONS['--hex_file'])
    try:
        intel_hex = IntelHex(str(hex_file))
        chip_info_reader = ChipInfoReader(_find_chip_data())
        chip_info_entry = chip_info_reader.get_chip(OPTIONS['--pic_type'])
        try:
            flash_data = FlashData(chip_info_entry, intel_hex, fuses=fuses, pic_id=OPTIONS['--id'])
            print('Opening connection to programmer...')
            with Connection(OPTIONS['--port']) as connection:
                print('Initializing programming interface...')
                with connection.get_programming_interface(
                        chip_info_entry,
                        icsp_mode=OPTIONS['--icsp']
                ) as programming_interface:
                    chip_config = programming_interface.read_config()
                    print('==== Chip info ====')
                    _print_chip_config(chip_config, chip_info_entry)
                    if chip_info_entry.cal_word:
                        # Some chips have cal data put on last two bytes of ROM dump
                        print('CAL is in ROM data, patching ROM to contain the same CAL data...')
                        flash_data.set_calibration_word(chip_config.calibrate.to_bytes(2, 'big'))

                    # Write ROM, EEPROM, ID and fuses
                    if chip_info_entry.flash_chip:
                        print('Erasing chip.')
                        programming_interface.erase_chip()
                        print('Done!')
                    else:
                        print('This chip is not erasable.')

                    programming_interface.cycle_programming_voltages()

                    print('Programming ROM.')
                    programming_interface.program_rom(flash_data.rom_data)

                    if chip_info_entry.has_eeprom:
                        print('Programming EEPROM.')
                        programming_interface.program_eeprom(flash_data.eeprom_data)

                    print('Programming ID and fuses.')
                    fuse_transaction = programming_interface.program_id_fuses(flash_data.id_data, flash_data.fuse_data)

                    _verify_pipeline(programming_interface, chip_info_entry, flash_data)
                    if fuse_transaction:
                        print('Committing 18Fxxxx fuse data.')
                        fuse_transaction.program_18fxxxx_fuse(flash_data.fuse_data)
                    print('Done!')
        except FuseError:
            print('Invalid fuse setting. Fuse names and valid settings for this chip are as follows:')
            print(chip_info_entry.fuse_doc)
    except IOError:
        print('Unable to locate chipinfo.cid file.')
        print('Please verify that file is present in the same directory as this script, '
              'and that the filename is in lowercase characters, and that you have access to read the file.')


@command()
def verify() -> None:
    hex_file = Path(OPTIONS['--hex_file'])
    try:
        intel_hex = IntelHex(str(hex_file))
        chip_info_reader = ChipInfoReader(_find_chip_data())
        chip_info_entry = chip_info_reader.get_chip(OPTIONS['--pic_type'])
        flash_data = FlashData(chip_info_entry, intel_hex)
        print('Opening connection to programmer...')
        with Connection(OPTIONS['--port']) as connection:
            print('Initializing programming interface...')
            with connection.get_programming_interface(chip_info_entry, icsp_mode=OPTIONS['--icsp']) as programming_interface:
                chip_config = programming_interface.read_config()
                print('Chip config: {}'.format(chip_config))
                if chip_info_entry.cal_word:
                    # Some chips have cal data put on last two bytes of ROM dump
                    print('CAL is in ROM data, patching ROM to contain the same CAL data...')
                    flash_data.set_calibration_word(chip_config.calibrate.to_bytes(2, 'big'))

                _verify_pipeline(programming_interface, chip_info_entry, flash_data)
                print('Done!')
    except IOError:
        print('Unable to locate chipinfo.cid file.')
        print('Please verify that file is present in the same directory as this script, '
              'and that the filename is in lowercase characters, and that you have access to read the file.')


@command()
def dump() -> None:
    mem_type = OPTIONS['<mem_type>']
    output_file = OPTIONS['--hex_file']
    try:
        chip_info_reader = ChipInfoReader(_find_chip_data())
        chip_info_entry = chip_info_reader.get_chip(OPTIONS['--pic_type'])
        print('Opening connection to programmer...')
        with Connection(OPTIONS['--port']) as connection:
            print('Initializing programming interface...')
            with connection.get_programming_interface(chip_info_entry) as programming_interface:
                if mem_type == 'eeprom':
                    if not chip_info_entry.has_eeprom:
                        print('This chip has no EEPROM!')
                        return
                    print('Reading EEPROM into file {}...'.format(output_file))
                    content = swab_bytes(programming_interface.read_eeprom())
                elif mem_type == 'rom':
                    print('Reading ROM into file {}...'.format(output_file))
                    content = swab_bytes(programming_interface.read_rom())
                elif mem_type == 'config':
                    print('Reading CONFIG into file {}...'.format(output_file))
                    content = programming_interface.read_config().to_bytes()
                else:
                    raise ValueError('Unknown memory type.')

                if OPTIONS['--binary']:
                    # Binary dump requested
                    with open(output_file, 'wb') as binary_file:
                        binary_file.write(content)
                else:
                    intel_hex = IntelHex()
                    intel_hex.frombytes(content)

                    with open(output_file, 'w', encoding='ascii') as file:
                        intel_hex.write_hex_file(file)
                print('Done!')
    except IOError:
        print('Unable to locate chipinfo.cid file.')
        print('Please verify that file is present in the same directory as this script, '
              'and that the filename is in lowercase characters, and that you have access to read the file.')


@command()
def erase() -> None:
    try:
        chip_info_reader = ChipInfoReader(_find_chip_data())
        chip_info_entry = chip_info_reader.get_chip(OPTIONS['--pic_type'])
        print('Opening connection to programmer...')
        with Connection(OPTIONS['--port']) as connection:
            print('Initializing programming interface...')
            with connection.get_programming_interface(chip_info_entry) as programming_interface:
                print('Erasing chip...')
                programming_interface.erase_chip()
                print('Done!')
    except IOError:
        print('Unable to locate chipinfo.cid file.')
        print('Please verify that file is present in the same directory as this script, '
              'and that the filename is in lowercase characters, and that you have access to read the file.')


@command()
def chip_info() -> None:
    pic_type = OPTIONS['<PIC_TYPE>']
    # Get chip info
    chip_info_filename = _find_chip_data()
    chip_info_reader = ChipInfoReader(chip_info_filename)

    if pic_type:
        data = chip_info_reader.get_chip(pic_type).to_dict()
    else:
        data = {chip_name: entry.to_dict() for chip_name, entry in chip_info_reader.chip_entries.items()}

    print(json.dumps(data))


@command()
def hex_info() -> None:
    pic_type = OPTIONS['<PIC_TYPE>']
    hex_file_path = Path(OPTIONS['<HEX_FILE>'])

    # Read hex file.
    try:
        intel_hex = IntelHex(str(hex_file_path))
    except IOError:
        print('Unable to find hex file "{}".'.format(hex_file_path))
        print('Please verify that the file exists and that you have access to it.')
        return None

    # Get chip info
    try:
        chip_info_reader = ChipInfoReader(_find_chip_data())
    except IOError:
        print('Unable to locate chipinfo.cid file.')
        print('Please verify that file is present in the same directory as this script, '
              'and that the filename is in lowercase characters, and that you have access to read the file.')
        return None

    try:
        chip_info_entry = chip_info_reader.get_chip(pic_type)
    except KeyError:
        print('Unable to find chip type "{}" in data file.'.format(pic_type))
        print('Please check that the spelling is correct, and that data file is up-to-date.')
        return None

    try:
        flash_data = FlashData(chip_info_entry, intel_hex)
    except FuseError:
        print('Invalid fuse setting. Fuse names and valid settings for this chip are as follows:')
        print(chip_info_entry.fuse_doc)
        return None


    word_count_rom = flash_data.rom_buffer.raw_size // 2
    word_count_eeprom = flash_data.eeprom_buffer.raw_size
    print('ROM {} words used, {} words free on chip.'.format(word_count_rom, chip_info_entry.rom_size - word_count_rom))
    print('EEPROM {} bytes used, {} bytes free on chip.'.format(word_count_eeprom, chip_info_entry.eeprom_size - word_count_eeprom))

    indent_char = '  '
    in_list_char = '- '

    if intel_hex.start_addr:
        keys = sorted(intel_hex.start_addr.keys())
        if keys == ['CS', 'IP']:
            entry = intel_hex.start_addr['CS'] * 16 + intel_hex.start_addr['IP']
        elif keys == ['EIP']:
            entry = intel_hex.start_addr['EIP']
        else:
            raise RuntimeError("Unknown 'IntelHex.start_addr' found.")
        print("{:s}entry: 0x{:08X}".format(indent_char, entry))
    segments = intel_hex.segments()
    if segments:
        print("{:s}data:".format(indent_char))
        for s in segments:
            print("{:s}{:s}{{ first: 0x{:08X}, last: 0x{:08X}, length: 0x{:08X} }}".format(indent_char, in_list_char, s[0], s[1] - 1, s[1] - s[0]))
    print("")

    #intel_hex.dump()

    return None


@command()
def programmer_info() -> None:
    port = OPTIONS['--port']
    try:
        with Connection(port) as connection:
            print('Firmware version: {}'.format(connection.programmer_version()))
            print('Protocol version: {}'.format(connection.programmer_protocol().decode('UTF-8')))
    except ConnectionError:
        print('Unable to open serial port "{}".'.format(port))
        print('Be sure port identifier is valid and that you have access to it.')
    except InvalidResponseError as e:
        print('Unable to initialize connection to programmer. {}'.format(e))
        print('Please check that device is properly connected and working.')
<<<<<<< HEAD
=======
        return None

    # Verify if the programmer protocol is compatible with the protocol
    # implemented in this software (protocol 'P18A').
    software_protocol = b'P18A'
    programmer_protocol_str = protocol_interface.programmer_protocol()
    print("Checking the protocol of the programmer...")
    if programmer_protocol_str != software_protocol:
        exception_msg = "The firmware of the programmer is incompatible with this software."
        exception_msg += " Update the programmer firmware to use the protocol {}.".format(software_protocol)
        raise ValueError(exception_msg)

    # Get chip info
    chip_info_filename = find_chip_data()
    try:
        chip_info_reader = ChipInfoReader(chip_info_filename)
    except IOError:
        print('Unable to locate chipinfo.cid file.')
        print('Please verify that file is present in the same directory as this script, '
              'and that the filename is in lowercase characters, and that you have access to read the file.')
        return None

    try:
        chip_info = chip_info_reader.get_chip(pic_type)
    except KeyError:
        print('Unable to find chip type "{}" in data file.'.format(pic_type))
        print('Please check that the spelling is correct, and that data file is up-to-date.')
        return None
>>>>>>> 11a78609


@command()
def decode_fuses() -> None:
    pic_type = OPTIONS['--pic_type']
    fuses = [int(f) for f in OPTIONS['<fuses>'].split()]
    # Get chip info
    chip_info_filename = _find_chip_data()
    chip_info_reader = ChipInfoReader(chip_info_filename)

    chip_info_entry = chip_info_reader.get_chip(pic_type)
    print(chip_info_entry.decode_fuse_data(fuses))


@command()
def read_chip_config() -> None:
    try:
        chip_info_reader = ChipInfoReader(_find_chip_data())
        chip_info_entry = chip_info_reader.get_chip(OPTIONS['--pic_type'])
        print('Opening connection to programmer...')
        with Connection(OPTIONS['--port']) as connection:
            print('Initializing programming interface...')
            with connection.get_programming_interface(
                    chip_info_entry,
                    icsp_mode=OPTIONS['--icsp']
            ) as programming_interface:
                chip_config = programming_interface.read_config()
                _print_chip_config(chip_config, chip_info_entry)

                print('Done!')
    except IOError:
        print('Unable to locate chipinfo.cid file.')
        print('Please verify that file is present in the same directory as this script, '
              'and that the filename is in lowercase characters, and that you have access to read the file.')


@command()
def chipdata_migrate() -> None:
    chip_info_reader = ChipInfoReader(_find_chip_data())
    output_dir = Path('./usr/share/picpro/chip-data.d')

    def hex_string_representer(dumper: yaml.Dumper, data: Any) -> ScalarNode:
        if isinstance(data, str) and data.startswith("0x"):
            return dumper.represent_scalar("tag:yaml.org,2002:int", hex(int(data, 16)))
        return dumper.represent_scalar("tag:yaml.org,2002:str", data)

    class HexStringDumper(yaml.Dumper):  # pylint: disable=too-many-ancestors
        pass

    HexStringDumper.add_representer(str, hex_string_representer)

    socket_image_to_dip = {
        '8pin': 'dip8',
        '14pin': 'dip14',
        '18pin': 'dip18',
        '28Npin': 'dip28',
        '40pin': 'dip40',
    }

    for chip_name, chip_entry in chip_info_reader.chip_entries.items():
        chip_name_lower = chip_name.lower()
        file_path = output_dir.joinpath('{}.yml'.format(chip_name_lower))
        with file_path.open('w', encoding='utf-8') as f:
            data = chip_entry.to_dict()
            data['chip_id'] = hex(chip_entry.chip_id)
            data['core_type'] = chip_entry.core_type.lower()
            data['chip_name'] = chip_name_lower
            try:
                data['socket_image'] = socket_image_to_dip[chip_entry.socket_image] if not chip_entry.icsp_only else None
            except KeyError:
                print(chip_name)
                raise
            data['rom_size_words'] = data['rom_size']  # @TODO remove?
            data['rom_size'] = data['rom_size'] * 2 # Conver to bytes from words

            fuse_blank = {}
            for index, fuse in enumerate(chip_entry.fuse_blank):
                fuse_blank[index] = hex(fuse)

            data['fuses_blank'] = fuse_blank
            del data['fuse_blank']
            del data['fuses']
            fuses: Dict[str, Dict[str, Dict[int, int]]] = {}

            for fuse_name, fuse_options in chip_entry.fuses.items():
                for option_name, options in fuse_options.items():
                    fuses.setdefault(fuse_name, {})
                    option_values = {}
                    for option_index, option_value in options:
                        option_values[option_index] = option_value
                    fuses[fuse_name].setdefault(option_name, option_values)

            data['fuses'] = fuses

            yaml.dump(data, f, Dumper=HexStringDumper, sort_keys=False)


def main() -> None:
    signal.signal(signal.SIGINT, lambda _signal, _frame: sys.exit(0))  # Properly handle Control+C
    getattr(command, 'chosen')()  # Execute the function specified by the user.


if __name__ == '__main__':
    main()<|MERGE_RESOLUTION|>--- conflicted
+++ resolved
@@ -364,6 +364,16 @@
         print('Please verify that the file exists and that you have access to it.')
         return None
 
+    # Verify if the programmer protocol is compatible with the protocol
+    # implemented in this software (protocol 'P18A').
+    software_protocol = b'P18A'
+    programmer_protocol_str = protocol_interface.programmer_protocol()
+    print("Checking the protocol of the programmer...")
+    if programmer_protocol_str != software_protocol:
+        exception_msg = "The firmware of the programmer is incompatible with this software."
+        exception_msg += " Update the programmer firmware to use the protocol {}.".format(software_protocol)
+        raise ValueError(exception_msg)
+
     # Get chip info
     try:
         chip_info_reader = ChipInfoReader(_find_chip_data())
@@ -430,37 +440,6 @@
     except InvalidResponseError as e:
         print('Unable to initialize connection to programmer. {}'.format(e))
         print('Please check that device is properly connected and working.')
-<<<<<<< HEAD
-=======
-        return None
-
-    # Verify if the programmer protocol is compatible with the protocol
-    # implemented in this software (protocol 'P18A').
-    software_protocol = b'P18A'
-    programmer_protocol_str = protocol_interface.programmer_protocol()
-    print("Checking the protocol of the programmer...")
-    if programmer_protocol_str != software_protocol:
-        exception_msg = "The firmware of the programmer is incompatible with this software."
-        exception_msg += " Update the programmer firmware to use the protocol {}.".format(software_protocol)
-        raise ValueError(exception_msg)
-
-    # Get chip info
-    chip_info_filename = find_chip_data()
-    try:
-        chip_info_reader = ChipInfoReader(chip_info_filename)
-    except IOError:
-        print('Unable to locate chipinfo.cid file.')
-        print('Please verify that file is present in the same directory as this script, '
-              'and that the filename is in lowercase characters, and that you have access to read the file.')
-        return None
-
-    try:
-        chip_info = chip_info_reader.get_chip(pic_type)
-    except KeyError:
-        print('Unable to find chip type "{}" in data file.'.format(pic_type))
-        print('Please check that the spelling is correct, and that data file is up-to-date.')
-        return None
->>>>>>> 11a78609
 
 
 @command()
